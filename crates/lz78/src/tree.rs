use crate::sequence::Sequence;
use anyhow::Result;
use bytes::{Buf, BufMut, Bytes};
use itertools::Itertools;
use std::collections::HashMap;
use std::collections::VecDeque;

/// A node of the LZ78 tree. All nodes in the LZ78 tree are stored as an array,
/// and the tree structure is encoded by storing the index of the child node in
/// the `nodes` vector within the tree root. For instance, consider the sequence
///     00010111,
/// which is parsed into phrases as 0, 00, 1, 01, 11, would have the tree
/// structure:
<<<<<<< HEAD
/// ```ignore
=======
///```ignore
>>>>>>> dfe4fabd
///                                []
///                           [0]      [1]
///                       [00]  [01]      [11],
/// ```
///
/// and the nodes would be stored in the root of the tree in the same order as
/// the parsed phrases. The root always has index 0, so, in this example, "0"
/// would have index 1, "00" would have index 2, etc.. In that case, the root
/// would have `branch_idxs = {0 -> 1, 1 -> 3}`, the node "0" would have
/// `branch_idxs = {0 -> 2, 1 -> 4}`, and the node "1" would have
/// `branch_idxs = {1 -> 5}`.
#[derive(Debug, Clone)]
pub struct LZ78TreeNode {
    /// The number of times this node has been visited. Used for computing the
    /// sequential probability assignment
    pub seen_count: u64,
    /// Encoding of the tree structure
    pub branch_idxs: HashMap<u32, u64>,
}

impl LZ78TreeNode {
    /// Used for saving an LZ78Tree to a file
    pub fn to_bytes(&self) -> Vec<u8> {
        let mut bytes: Vec<u8> = Vec::new();
        bytes.put_u64_le(self.seen_count);
        bytes.put_u64_le(self.branch_idxs.len() as u64);
        for (&sym, &branch_idx) in self.branch_idxs.iter() {
            bytes.put_u32_le(sym);
            bytes.put_u64_le(branch_idx);
        }

        bytes
    }

    /// Use for reading an LZ78Tree from a file
    pub fn from_bytes(bytes: &mut Bytes) -> Self {
        let mut branch_idxs: HashMap<u32, u64> = HashMap::new();
        let seen_count = bytes.get_u64_le();

        let n_branches = bytes.get_u64_le();
        for _ in 0..n_branches {
            let (sym, branch_idx) = (bytes.get_u32_le(), bytes.get_u64_le());
            branch_idxs.insert(sym, branch_idx);
        }

        Self {
            seen_count,
            branch_idxs,
        }
    }
}

/// The root of the LZ78 tree. Stores a list of all nodes within the tree, as
/// well as metadata like the SPA parameter and alphabet size. See the
/// documentation of LZ78TreeNode for a detailed description (+example) of the
/// `nodes` array and how the tree structure is encoded.
#[derive(Debug, Clone)]
pub struct LZ78Tree {
    /// List of all nodes in the LZ78 tree, in the order in which they were
    /// parsed
    nodes: Vec<LZ78TreeNode>,
    /// Dirichlet parameter for if this tree is used as a sequential
    /// probability assignment
    spa_gamma: f64,
    alphabet_size: u32,
}

/// Returned after traversing the LZ78 tree to a leaf node. Contains all info
/// one may need about the traversal
pub struct LZ78TraversalResult {
    /// The index of the input sequence that corresponds to the end of the
    /// phrase
    pub phrase_end_idx: u64,
    /// If a leaf was added to the LZ78 tree as a result of the traversal, this
    /// contains the value of the leaf. Otherwise, it is None.
    pub added_leaf: Option<u32>,
    /// If a leaf was reached in the traversal of the LZ78 tree; used in
    /// `generate_data`.
    pub reached_leaf: bool,
    /// The index of the `nodes` array corresponding to the last node
    /// traversed. If a leaf was added to the tree, this is the index of the
    /// leaf's parent, not the leaf itself.
    pub state_idx: u64,
    /// Self-entropy log loss incurred during this traversal
    pub log_loss: f64,
}

impl LZ78Tree {
    pub const ROOT_IDX: u64 = 0;

    /// New LZ78Tree with the default value of the Dirichlet parameter
    /// (i.e., the Jeffreys prior)
    pub fn new(alphabet_size: u32) -> Self {
        let root = LZ78TreeNode {
            seen_count: 1,
            branch_idxs: HashMap::new(),
        };

        Self {
            nodes: vec![root],
            spa_gamma: 0.5,
            alphabet_size,
        }
    }

    /// New LZ78Tree, specifying the Dirichlet parameter
    pub fn new_spa(alphabet_size: u32, spa_gamma: f64) -> Self {
        let root = LZ78TreeNode {
            seen_count: 1,
            branch_idxs: HashMap::new(),
        };

        Self {
            nodes: vec![root],
            spa_gamma,
            alphabet_size,
        }
    }

    /// Used for storing an LZ78Tree to a file
    pub fn to_bytes(&self) -> Vec<u8> {
        let mut bytes: Vec<u8> = Vec::new();
        bytes.put_u32_le(self.alphabet_size);
        bytes.put_f64_le(self.spa_gamma);
        bytes.put_u64_le(self.nodes.len() as u64);
        for node in self.nodes.iter() {
            bytes.extend(node.to_bytes());
        }

        bytes
    }

    /// Used for reconstructing an LZ78Tree from a file
    pub fn from_bytes(bytes: &mut Bytes) -> Self {
        let alphabet_size = bytes.get_u32_le();
        let spa_gamma = bytes.get_f64_le();
        let n_nodes = bytes.get_u64_le();
        let mut nodes: Vec<LZ78TreeNode> = Vec::with_capacity(n_nodes as usize);

        for _ in 0..n_nodes {
            nodes.push(LZ78TreeNode::from_bytes(bytes));
        }

        Self {
            alphabet_size,
            spa_gamma,
            nodes,
        }
    }

    /// Given a node of the tree, compute the value of the SPA for each
    /// value in the alphabet
    pub fn compute_spa(&self, current_state: u64) -> Vec<f64> {
        let mut spa: Vec<f64> =
            vec![self.compute_spa_val(current_state, None)].repeat(self.alphabet_size as usize);

        for (sym, child_idx) in self.get_node(current_state).branch_idxs.iter() {
            spa[*sym as usize] = self.compute_spa_val(current_state, Some(*child_idx));
        }
        spa
    }

    /// Given a node of the tree and a child (the node corresponding to a
    /// particular "next symbol" in the alphabet), compute the SPA P(a|x^t).
    pub fn compute_spa_val(&self, current_state: u64, next_state: Option<u64>) -> f64 {
        // Number of times we have seen the `next_state` node.
        let next_state_count = if let Some(state) = next_state {
            self.get_node(state).seen_count
        } else {
            0
        } as f64;

        // Dirichlet mixture
        (next_state_count + self.spa_gamma)
            / (self.get_node(current_state).seen_count as f64 - 1.
                + self.spa_gamma * self.alphabet_size as f64)
    }

    /// Compute the log loss incurred from traversing the tree from
    /// `current_state` to `next_state`
    pub fn compute_instantaneous_log_loss(
        &self,
        current_state: u64,
        next_state: Option<u64>,
    ) -> f64 {
        let spa = self.compute_spa_val(current_state, next_state);
        (1.0 / spa).log2()
    }

    pub fn num_phrases(&self) -> u64 {
        self.nodes.len() as u64 - 1
    }

    pub fn is_leaf(&self, idx: u64) -> bool {
        self.get_node(idx).seen_count == 1
    }

    /// Get a reference to any node in the LZ78 Tree
    pub fn get_node(&self, idx: u64) -> &LZ78TreeNode {
        &self.nodes[idx as usize]
    }

    /// Get a mutable reference to any node in the LZ78 Tree
    fn get_node_mut(&mut self, idx: u64) -> &mut LZ78TreeNode {
        &mut self.nodes[idx as usize]
    }

    /// Start at the root and traverse the tree, using the slice of input
    /// sequence `x` between `start_idx` and `end_idx`.
    ///
    /// If `grow` is true, a leaf will be added to the tree if possible.
    /// If `update_counts` is true, then the `seen_count` of each traversed
    /// node will be incremented.
    pub fn traverse_root_to_leaf<T>(
        &mut self,
        x: &T,
        start_idx: u64,
        end_idx: u64,
        grow: bool,
        update_counts: bool,
    ) -> Result<LZ78TraversalResult>
    where
        T: Sequence,
    {
        self.traverse_to_leaf_from(Self::ROOT_IDX, x, start_idx, end_idx, grow, update_counts)
    }

    /// Start at a given node of the tree and traverse the tree, using the
    /// slice of input sequence `x` between `start_idx` and `end_idx`.
    ///
    /// If `grow` is true, a leaf will be added to the tree if possible.
    /// If `update_counts` is true,
    pub fn traverse_to_leaf_from<T: ?Sized>(
        &mut self,
        node_idx: u64,
        x: &T,
        start_idx: u64,
        end_idx: u64,
        grow: bool,
        update_counts: bool,
    ) -> Result<LZ78TraversalResult>
    where
        T: Sequence,
    {
        let num_phrases = self.num_phrases();

        // keeps track of the current node as we traverse the tree
        let mut state_idx = node_idx;

        // tracks whether a new leaf can be added to the tree
        let mut new_leaf: Option<u32> = None;
        // this will be populated with the index corresponding to the end of
        // the phrase. This is the index of the newly-added leaf, if a leaf is
        // added.
        let mut end_idx = end_idx;

        let mut log_loss: f64 = 0.0;

        for i in start_idx..end_idx {
            let val = x.try_get(i)?;

            // state, before traversing the tree with the new symbol
            let prev_state_idx = state_idx;

            if self.get_node(state_idx).branch_idxs.contains_key(&val) {
                // we're not yet at the leaf, so we traverse further
                state_idx = self.get_node(state_idx).branch_idxs[&val];

                log_loss += self.compute_instantaneous_log_loss(prev_state_idx, Some(state_idx));
            } else {
                // we reached the end of a phrase, so we stop traversing and
                // maybe add a new leaf
                new_leaf = Some(val);
                end_idx = i;
                log_loss += self.compute_instantaneous_log_loss(prev_state_idx, None);
            }

            if update_counts {
                self.get_node_mut(prev_state_idx).seen_count += 1;
            }
            if let Some(_) = new_leaf {
                break;
            }
        }

        let added_leaf = if grow { new_leaf } else { None };
        if added_leaf.is_some() {
            // add a new leaf
            self.get_node_mut(state_idx)
                .branch_idxs
                .insert(new_leaf.unwrap(), num_phrases + 1);

            self.nodes.push(LZ78TreeNode {
                seen_count: 1,
                branch_idxs: HashMap::new(),
            });
        }

        let reached_leaf = new_leaf.is_some();

        Ok(LZ78TraversalResult {
            phrase_end_idx: end_idx,
            state_idx,
            added_leaf,
            reached_leaf,
            log_loss,            
        })
    }

    pub fn print_tree(&self, root_idx: u64) {
        let mut node_label = 0;

        let mut node_idx_queue: VecDeque<u64> = VecDeque::new();
        node_idx_queue.push_back(root_idx);

        let mut parent_label_queue: VecDeque<Option<u64>> = VecDeque::new();
        parent_label_queue.push_back(None);

        let mut symbol_queue: VecDeque<Option<u32>> = VecDeque::new();
        symbol_queue.push_back(None);

        while let Some(current_idx) = node_idx_queue.pop_front() {
            let parent_label = parent_label_queue.pop_front().unwrap();
            let symbol = symbol_queue.pop_front().unwrap();

            println!("NODE LABEL {}:", node_label);
            println!("Node Symbol: {}", symbol.unwrap_or(0));
            println!("Parent Node Label: {}", parent_label.unwrap_or(0));
            // println!("Tree Vector Index: {}", current_idx);
            println!("Seen count: {}", self.get_node(current_idx).seen_count);
            println!("-----");

            for (symbol_, child_idx) in self.get_node(current_idx).branch_idxs.iter().sorted_by_key(|(&sym, _)| sym) {
                node_idx_queue.push_back(*child_idx);
                parent_label_queue.push_back(Some(node_label));
                symbol_queue.push_back(Some(*symbol_));
            }
            node_label += 1;
            if node_label >= 100 {
                break;
            }
        }
    }

}<|MERGE_RESOLUTION|>--- conflicted
+++ resolved
@@ -11,11 +11,7 @@
 ///     00010111,
 /// which is parsed into phrases as 0, 00, 1, 01, 11, would have the tree
 /// structure:
-<<<<<<< HEAD
-/// ```ignore
-=======
 ///```ignore
->>>>>>> dfe4fabd
 ///                                []
 ///                           [0]      [1]
 ///                       [00]  [01]      [11],
@@ -325,39 +321,4 @@
         })
     }
 
-    pub fn print_tree(&self, root_idx: u64) {
-        let mut node_label = 0;
-
-        let mut node_idx_queue: VecDeque<u64> = VecDeque::new();
-        node_idx_queue.push_back(root_idx);
-
-        let mut parent_label_queue: VecDeque<Option<u64>> = VecDeque::new();
-        parent_label_queue.push_back(None);
-
-        let mut symbol_queue: VecDeque<Option<u32>> = VecDeque::new();
-        symbol_queue.push_back(None);
-
-        while let Some(current_idx) = node_idx_queue.pop_front() {
-            let parent_label = parent_label_queue.pop_front().unwrap();
-            let symbol = symbol_queue.pop_front().unwrap();
-
-            println!("NODE LABEL {}:", node_label);
-            println!("Node Symbol: {}", symbol.unwrap_or(0));
-            println!("Parent Node Label: {}", parent_label.unwrap_or(0));
-            // println!("Tree Vector Index: {}", current_idx);
-            println!("Seen count: {}", self.get_node(current_idx).seen_count);
-            println!("-----");
-
-            for (symbol_, child_idx) in self.get_node(current_idx).branch_idxs.iter().sorted_by_key(|(&sym, _)| sym) {
-                node_idx_queue.push_back(*child_idx);
-                parent_label_queue.push_back(Some(node_label));
-                symbol_queue.push_back(Some(*symbol_));
-            }
-            node_label += 1;
-            if node_label >= 100 {
-                break;
-            }
-        }
-    }
-
 }